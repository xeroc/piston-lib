--- conflicted
+++ resolved
@@ -376,11 +376,7 @@
             category = tags[0]
             tags = list(set(tags[1:]))
             # do not use the first tag in tags
-<<<<<<< HEAD
-            meta.update({"tags": tags})
-=======
             # meta.update({"tags": tags})
->>>>>>> 6d8ea818
         elif tags:
             # store everything in tags
             tags = list(set(tags))
