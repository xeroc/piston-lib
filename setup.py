#!/usr/bin/env python

import codecs

from setuptools import setup
try:
    codecs.lookup('mbcs')
except LookupError:
    ascii = codecs.lookup('ascii')
    codecs.register(lambda name, enc=ascii: {True: enc}.get(name == 'mbcs'))

<<<<<<< HEAD
VERSION = '0.4.4'
=======
VERSION = '0.5.0'
>>>>>>> 271e6574

setup(
    name='piston-lib',
    version=VERSION,
    description='Python library for STEEM',
    long_description=open('README.md').read(),
    download_url='https://github.com/xeroc/piston-lib/tarball/' + VERSION,
    author='Fabian Schuh',
    author_email='<Fabian@chainsquad.com>',
    maintainer='Fabian Schuh',
    maintainer_email='<Fabian@chainsquad.com>',
<<<<<<< HEAD
    url='http://pysteem.com',
    keywords=['steem', 'library', 'api', 'rpc'],
    packages=["steem", "steemapi", "steembase"],
=======
    url='http://lib.piston.rocks',
    keywords=['steem', 'library', 'api', 'rpc', 'transactions'],
    packages=["piston", "pistonapi", "pistonbase"],
>>>>>>> 271e6574
    classifiers=[
        'License :: OSI Approved :: MIT License',
        'Operating System :: OS Independent',
        'Programming Language :: Python :: 3',
        'Development Status :: 3 - Alpha',
        'Intended Audience :: Developers',
        'Intended Audience :: Financial and Insurance Industry',
        'Topic :: Office/Business :: Financial',
    ],
    install_requires=[
        "graphenelib==0.5.0",
        "websockets==2.0",
        "scrypt==0.7.1",
        "diff-match-patch==20121119",
        "appdirs==1.4.0",
        "python-frontmatter==0.2.1",
        "pycrypto==2.6.1",
        "funcy",
        # "python-dateutil",
        # "secp256k1==0.13.2"
    ],
    setup_requires=['pytest-runner'],
    tests_require=['pytest'],
    include_package_data=True,
)<|MERGE_RESOLUTION|>--- conflicted
+++ resolved
@@ -9,11 +9,7 @@
     ascii = codecs.lookup('ascii')
     codecs.register(lambda name, enc=ascii: {True: enc}.get(name == 'mbcs'))
 
-<<<<<<< HEAD
-VERSION = '0.4.4'
-=======
 VERSION = '0.5.0'
->>>>>>> 271e6574
 
 setup(
     name='piston-lib',
@@ -25,15 +21,9 @@
     author_email='<Fabian@chainsquad.com>',
     maintainer='Fabian Schuh',
     maintainer_email='<Fabian@chainsquad.com>',
-<<<<<<< HEAD
-    url='http://pysteem.com',
-    keywords=['steem', 'library', 'api', 'rpc'],
-    packages=["steem", "steemapi", "steembase"],
-=======
     url='http://lib.piston.rocks',
     keywords=['steem', 'library', 'api', 'rpc', 'transactions'],
     packages=["piston", "pistonapi", "pistonbase"],
->>>>>>> 271e6574
     classifiers=[
         'License :: OSI Approved :: MIT License',
         'Operating System :: OS Independent',
